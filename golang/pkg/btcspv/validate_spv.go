package btcspv

import (
	"bytes"
	"errors"

	sdk "github.com/cosmos/cosmos-sdk/types"
)

type INPUT_TYPE int

const (
	INPUT_NONE    INPUT_TYPE = 0
	LEGACY        INPUT_TYPE = 1
	COMPATIBILITY INPUT_TYPE = 2
	WITNESS       INPUT_TYPE = 3
)

type OUTPUT_TYPE int

const (
	OUTPUT_NONE OUTPUT_TYPE = 0
	WPKH        OUTPUT_TYPE = 1
	WSH         OUTPUT_TYPE = 2
	OP_RETURN   OUTPUT_TYPE = 3
	PKH         OUTPUT_TYPE = 4
	SH          OUTPUT_TYPE = 5
	NONSTANDARD OUTPUT_TYPE = 6
)

func Prove(txid []byte, merkleRoot []byte, intermediateNodes []byte, index uint) bool {
	// Shortcut the empty-block case
	if bytes.Equal(txid, merkleRoot) && index == 0 && len(intermediateNodes) == 0 {
		return true
	}

	proof := []byte{}
	proof = append(proof, txid...)
	proof = append(proof, intermediateNodes...)
	proof = append(proof, merkleRoot...)

	return VerifyHash256Merkle(proof, index)
}

// Hashes transaction to get txid
func CalculateTxId(version, vin, vout, locktime []byte) []byte {
	txid := []byte{}
	txid = append(txid, version...)
	txid = append(txid, vin...)
	txid = append(txid, vout...)
	txid = append(txid, locktime...)
	return Hash256(txid)
}

func ParseInput(input []byte) (uint, []byte, uint, INPUT_TYPE) {
	// NB: If the scriptsig is exactly 00, we are WITNESS.
	// Otherwise we are Compatibility or LEGACY
	var sequence uint
	var witnessTag []byte
	var inputType INPUT_TYPE

	if input[36] != 0 {
		sequence = ExtractSequenceLegacy(input)
		witnessTag = input[36:39]

		if bytes.Equal(witnessTag, []byte{34, 0, 32}) || bytes.Equal(witnessTag, []byte{22, 0, 20}) {
			inputType = COMPATIBILITY
		} else {
			inputType = LEGACY
		}
	} else {
		sequence = ExtractSequenceWitness(input)
		inputType = WITNESS
	}

	inputId := ExtractInputTxId(input)
	inputIndex := ExtractTxIndex(input)

	return sequence, inputId, inputIndex, inputType
}

func ParseOutput(output []byte) (uint, OUTPUT_TYPE, []byte) {
	value := ExtractValue(output)
	var outputType OUTPUT_TYPE
	var payload []byte

	if output[9] == 0x6a {
		outputType = OP_RETURN
		payload, _ = ExtractOpReturnData(output)
	} else {
		prefixHash := output[8:10]
		if bytes.Equal(prefixHash, []byte{34, 0}) {
			outputType = WSH
			payload = output[11:43]
		} else if bytes.Equal(prefixHash, []byte{22, 0}) {
			outputType = WPKH
			payload = output[11:31]
		} else if bytes.Equal(prefixHash, []byte{25, 118}) {
			outputType = PKH
			payload = output[12:32]
		} else if bytes.Equal(prefixHash, []byte{23, 169}) {
			outputType = SH
			payload = output[11:31]
		} else {
			outputType = NONSTANDARD
			payload = []byte{}
		}
	}

	return value, outputType, payload
}

// Parses a block header struct from a bytestring
func ParseHeader(header []byte) ([]byte, uint, []byte, []byte, uint, sdk.Uint, uint, error) {
	if len(header) != 80 {
		return nil, 0, nil, nil, 0, sdk.NewUint(0), 0, errors.New("Malformatted header. Must be exactly 80 bytes.")
	}

	digest := ReverseEndianness(Hash256(header))
	version := BytesToUint(ReverseEndianness(header[0:4]))
	prevHash := ExtractPrevBlockHashLE(header)
	merkleRoot := ExtractMerkleRootLE(header)
	timestamp := ExtractTimestamp(header)
	target := ExtractTarget(header)
	nonce := BytesToUint(ReverseEndianness(header[76:80]))

	return digest, version, prevHash, merkleRoot, timestamp, target, nonce, nil
}

// Checks validity of header work
<<<<<<< HEAD
func ValidateHeaderWork(digest []byte, target sdk.Uint) bool {
	if bytes.Equal(digest, bytes.Repeat([]byte{0}, 32)) {
		return false
	}
	return BytesToBigInt(digest).LT(target)
=======
func ValidateHeaderWork(digest []byte, target sdk.Int) bool {
	if bytes.Equal(digest, bytes.Repeat([]byte{0}, 32)) {
		return false
	}
	return BytesToBigUint(digest).LT(sdk.Uint(target))
>>>>>>> 126f5a76
}

// Checks validity of header chain
func ValidateHeaderPrevHash(header, prevHeaderDigest []byte) bool {
	// Extract prevHash of current header
	prevHash := ExtractPrevBlockHashLE(header)

	// Compare prevHash of current header to previous header's digest
	if !bytes.Equal(prevHash, prevHeaderDigest) {
		return false
	}

	return true
}

// Checks validity of header chain
func ValidateHeaderChain(headers []byte) (sdk.Uint, error) {
	// Check header chain length

	if len(headers)%80 != 0 {
		return sdk.NewUint(0), errors.New("Header bytes not multiple of 80.")
	}

	var digest []byte
	totalDifficulty := sdk.NewUint(0)

	for i := 0; i < len(headers)/80; i++ {
		start := i * 80
		header := headers[start : start+80]

		// After the first header, check that headers are in a chain
		if i != 0 {
			if !ValidateHeaderPrevHash(header, digest) {
				return sdk.NewUint(0), errors.New("Header bytes not a valid chain.")
			}
		}

		// ith header target
		target := ExtractTarget(header)

		// Require that the header has sufficient work
		digest = Hash256(header)
		if !ValidateHeaderWork(ReverseEndianness(digest), target) {
			return sdk.NewUint(0), errors.New("Header does not meet its own difficulty target.")
		}

		totalDifficulty = totalDifficulty.Add(CalculateDifficulty(target))
	}
	return totalDifficulty, nil
}<|MERGE_RESOLUTION|>--- conflicted
+++ resolved
@@ -128,19 +128,11 @@
 }
 
 // Checks validity of header work
-<<<<<<< HEAD
 func ValidateHeaderWork(digest []byte, target sdk.Uint) bool {
 	if bytes.Equal(digest, bytes.Repeat([]byte{0}, 32)) {
 		return false
 	}
-	return BytesToBigInt(digest).LT(target)
-=======
-func ValidateHeaderWork(digest []byte, target sdk.Int) bool {
-	if bytes.Equal(digest, bytes.Repeat([]byte{0}, 32)) {
-		return false
-	}
 	return BytesToBigUint(digest).LT(sdk.Uint(target))
->>>>>>> 126f5a76
 }
 
 // Checks validity of header chain
