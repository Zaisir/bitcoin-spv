--- conflicted
+++ resolved
@@ -89,11 +89,8 @@
 		expectedPrevHash := expected["prevHash"].([]byte)
 		expectedMerkleRoot := expected["merkleRoot"].([]byte)
 		expectedTimestamp := uint(expected["timestamp"].(int))
-<<<<<<< HEAD
-		expectedTarget := sdk.NewUint(expected["target"].(uint64))
-=======
-		expectedTarget := BytesToBigInt(expected["target"].([]byte))
->>>>>>> 40099787
+		expectedTarget := sdk.NewUint(uint64(expected["target"].(uint64)))
+		// expectedTarget := BytesToBigInt(expected["target"].([]byte))
 		expectedNonce := uint(expected["nonce"].(int))
 		input := testCase.Input.([]byte)
 		actualDigest, actualVersion, actualPrevHash, actualMerkleRoot, actualTimestamp, actualTarget, actualNonce, err := ParseHeader(input)
@@ -133,11 +130,8 @@
 		expected := testCase.Output.(bool)
 		inputs := testCase.Input.(map[string]interface{})
 		digest := inputs["digest"].([]byte)
-<<<<<<< HEAD
-		target := sdk.NewUint(inputs["target"].(uint64))
-=======
-		target := sdk.NewInt(int64(inputs["target"].(int)))
->>>>>>> 40099787
+		target := sdk.NewUint(uint64(inputs["target"].(uint64)))
+		// target := sdk.NewInt(int64(inputs["target"].(int)))
 		actual := ValidateHeaderWork(digest, target)
 		suite.Equal(expected, actual)
 	}
@@ -162,11 +156,8 @@
 
 	for i := range fixture {
 		testCase := fixture[i]
-<<<<<<< HEAD
-		expected := sdk.NewUint(testCase.Output.(uint64))
-=======
-		expected := sdk.NewInt(int64(testCase.Output.(int)))
->>>>>>> 40099787
+		expected := sdk.NewUint(uint64(testCase.Output.(uint64)))
+		// expected := sdk.NewInt(int64(testCase.Output.(int)))
 		actual, err := ValidateHeaderChain(testCase.Input.([]byte))
 		suite.Nil(err)
 		suite.Equal(expected, actual)
