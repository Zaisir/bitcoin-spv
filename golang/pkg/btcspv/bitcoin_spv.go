package btcspv

import (
	"bytes"
	"crypto/sha256"
	"encoding/binary"
	"encoding/hex"
	"errors"
	"math/big"

	sdk "github.com/cosmos/cosmos-sdk/types"
	"golang.org/x/crypto/ripemd160"
)

// bytesToUint converts 1, 2, 3, or 4-byte numbers to uints
func BytesToUint(b []byte) uint {
	total := uint(0)
	length := uint(len(b))

	for i := uint(0); i < length; i++ {
		total += uint(b[i]) << ((length - i - 1) * 8)
	}

	return total
}

// BytesToBigInt converts a bytestring to a cosmos-sdk Int
func BytesToBigInt(b []byte) sdk.Uint {
	ret := sdk.NewUintFromString("0x" + hex.EncodeToString(b))
	return ret
}

<<<<<<< HEAD
=======
// TODO: Update to sdk.Uint in many places
func BytesToBigUint(b []byte) sdk.Uint {
	ret := sdk.NewUintFromString("0x" + hex.EncodeToString(b))
	return ret
}

>>>>>>> 126f5a76
// DetermineVarIntDataLength extracts the payload length of a Bitcoin VarInt
func DetermineVarIntDataLength(flag uint8) uint8 {
	switch flag {
	case 0xfd:
		return 2
	case 0xfe:
		return 4
	case 0xff:
		return 8
	default:
		return 0
	}
}

// ReverseEndianness takes in a byte slice and returns a
// reversed endian byte slice.
func ReverseEndianness(b []byte) []byte {
	out := make([]byte, len(b), len(b))
	copy(out, b)

	for i := len(out)/2 - 1; i >= 0; i-- {
		opp := len(out) - 1 - i
		out[i], out[opp] = out[opp], out[i]
	}

	return out
}

// LastBytes returns the last num in from a byte array
func LastBytes(in []byte, num int) []byte {
	out := make([]byte, num)
	copy(out, in[len(in)-num:])
	return out
}

// Hash160 takes a byte slice and returns a hashed byte slice.
func Hash160(in []byte) []byte {
	sha := sha256.New()
	sha.Write(in)
	sum := sha.Sum(nil)

	r := ripemd160.New()
	r.Write(sum)
	return r.Sum(nil)
}

// Hash256 implements bitcoin's hash256 (double sha2)
func Hash256(in []byte) []byte {
	first := sha256.Sum256(in)
	second := sha256.Sum256(first[:])
	return second[:]
}

//
// Witness Input
//

// ExtractInputAtIndex parses the input vector and returns the vin at a specified index
func ExtractInputAtIndex(vin []byte, index uint8) []byte {
	var len uint
	offset := uint(1)

	for i := uint8(0); i <= index; i++ {
		remaining := vin[offset:]
		len = DetermineInputLength(remaining)
		if i != index {
			offset += len
		}
	}

	return vin[offset : offset+len]
}

// IsLegacyInput determines whether an input is legacy
func IsLegacyInput(input []byte) bool {
	return input[36] != 0
}

// DetermineInputLength gets the length of an input by parsing the scriptSigLen
func DetermineInputLength(input []byte) uint {
	dataLen, scriptSigLen := ExtractScriptSigLen(input)
	return 41 + dataLen + scriptSigLen
}

// ExtractSequenceLELegacy returns the LE sequence in from a tx input
// The sequence is a 4 byte little-endian number.
func ExtractSequenceLELegacy(input []byte) []byte {
	dataLen, scriptSigLen := ExtractScriptSigLen(input)
	length := 36 + 1 + dataLen + scriptSigLen
	return input[length : length+4]
}

// ExtractSequenceLegacy returns the integer sequence in from a tx input
func ExtractSequenceLegacy(input []byte) uint {
	return uint(binary.LittleEndian.Uint32(ExtractSequenceLELegacy(input)))
}

// ExtractScriptSig extracts the VarInt-prepended scriptSig from the input in a tx
func ExtractScriptSig(input []byte) []byte {
	dataLen, scriptSigLen := ExtractScriptSigLen(input)
	length := 1 + dataLen + scriptSigLen
	return input[36 : 36+length]
}

// ExtractScriptSigLen determines the length of a scriptSig in an input
func ExtractScriptSigLen(input []byte) (uint, uint) {
	varIntTag := input[36]
	varIntDataLen := DetermineVarIntDataLength(varIntTag)

	length := uint(varIntTag)
	if varIntDataLen != 0 {
		length = BytesToUint(ReverseEndianness(input[37 : 37+varIntDataLen]))
	}

	return uint(varIntDataLen), length
}

// ExtractSequenceLEWitness extracts the LE sequence bytes from a witness input
func ExtractSequenceLEWitness(input []byte) []byte {
	return input[37:41]
}

// ExtractSequenceWitness extracts the sequence integer from a witness input
func ExtractSequenceWitness(input []byte) uint {
	return BytesToUint(ExtractSequenceLEWitness(input))
}

// ExtractOutpoint returns the outpoint from the in input in a tx
// The outpoint is a 32 bit tx id with 4 byte index
func ExtractOutpoint(input []byte) []byte {
	return input[0:36]
}

// ExtractInputTxIDLE returns the LE tx input index from the input in a tx
func ExtractInputTxIdLE(input []byte) []byte {
	return input[0:32]
}

// ExtractTxID returns the input tx id from the input in a tx
// Returns the tx id as a big-endian []byte
func ExtractInputTxId(input []byte) []byte {
	return ReverseEndianness(input[0:32])
}

// ExtractTxIndexLE extracts the LE tx input index from the input in a tx
// Returns the tx index as a little endian []byte
func ExtractTxIndexLE(input []byte) []byte {
	return input[32:36]
}

// ExtractTxIndex extracts the tx input index from the input in a tx
func ExtractTxIndex(input []byte) uint {
	return BytesToUint(ReverseEndianness(ExtractTxIndexLE(input)))
}

//
// Output
//

// DetermineOutputLength returns the length of an output
func DetermineOutputLength(output []byte) (uint, error) {
	length := uint(output[8])
	if length > 0xfd {
		return 0, errors.New("Multi-byte VarInts not supported")
	}
	return length + uint(9), nil
}

// ExtractOutputAtIndex returns the output at a given index in the TxIns vector
func ExtractOutputAtIndex(vout []byte, index uint8) ([]byte, error) {
	var length uint
	var offset uint = 1

	for i := uint8(0); i <= index; i++ {
		remaining := vout[offset:]
		l, err := DetermineOutputLength(remaining)
		length = l
		if err != nil {
			return []byte{}, err
		}
		if i != index {
			offset += l
		}
	}
	output := vout[offset : offset+length]
	return output, nil
}

// ExtractOutputScriptLen extracts the output script length
func ExtractOutputScriptLen(output []byte) uint {
	return uint(output[8])
}

// ExtractValueLE extracts the value in from the output in a tx
// Returns a little endian []byte of the output value
func ExtractValueLE(output []byte) []byte {
	return output[:8]
}

// ExtractValue extracts the value from the output in a tx
func ExtractValue(output []byte) uint {
	return BytesToUint(ReverseEndianness(ExtractValueLE(output)))
}

// ExtractOpReturnData returns the value from the output in a tx
// Value is an 8byte little endian number
func ExtractOpReturnData(output []byte) ([]byte, error) {
	if output[9] != 0x6a {
		return nil, errors.New("Malformatted data. Must be an op return.")
	}

	dataLen := output[10]
	return output[11 : 11+dataLen], nil
}

// ExtractHash extracts the hash from the output script
// Returns the hash committed to by the pk_script
func ExtractHash(output []byte) ([]byte, error) {
	tag := output[8:11]

	/* Witness Case */
	if output[9] == 0 {
		length := ExtractOutputScriptLen(output) - 2
		if uint(output[10]) != length {
			return nil, errors.New("Maliciously formatted witness output")
		}
		return output[11 : 11+length], nil
	}

	/* P2PKH */
	if bytes.Equal(tag, []byte{0x19, 0x76, 0xa9}) {
		lastTwo := output[len(output)-2:]
		if output[11] != 0x14 || !bytes.Equal(lastTwo, []byte{0x88, 0xac}) {
			return nil, errors.New("Maliciously formatted p2pkh output")
		}
		return output[12:32], nil
	}

	/* P2SH */
	if bytes.Equal(tag, []byte{0x17, 0xa9, 0x14}) {
		if output[len(output)-1] != 0x87 {
			return nil, errors.New("Maliciously formatted p2sh output")
		}
		return output[11:31], nil
	}

	return nil, errors.New("Nonstandard, OP_RETURN, or malformatted output")
}

//
// Transaction
//

// ValidateVin checks that the vin passed up is properly formatted
func ValidateVin(vin []byte) bool {
	var offset uint = 1
	vLength := uint(len(vin))
	nIns := uint(vin[0])

	if nIns >= 0xfd || nIns == 0 {
		return false
	}

	for i := uint(0); i < nIns; i++ {
		offset += DetermineInputLength(vin[offset:])
		if offset > vLength {
			return false
		}
	}

	return offset == vLength
}

// ValidateVout checks that the vin passed up is properly formatted
func ValidateVout(vout []byte) bool {
	var offset uint = 1
	vLength := uint(len(vout))
	nOuts := uint(vout[0])

	if nOuts >= 0xfd || nOuts == 0 {
		return false
	}

	for i := uint(0); i < nOuts; i++ {
		output, _ := DetermineOutputLength(vout[offset:])
		offset += output
		if offset > vLength {
			return false
		}
	}

	return offset == vLength
}

//
// Block Header
//

// ExtractMerkleRootLE returns the transaction merkle root from a given block header
// The returned merkle root is little-endian
func ExtractMerkleRootLE(header []byte) []byte {
	return header[36:68]
}

// ExtractMerkleRootBE returns the transaction merkle root from a given block header
// The returned merkle root is big-endian
func ExtractMerkleRootBE(header []byte) []byte {
	return ReverseEndianness(ExtractMerkleRootLE(header))
}

// ExtractTarget returns the target from a given block hedaer
func ExtractTarget(header []byte) sdk.Uint {
	// nBits encoding. 3 byte mantissa, 1 byte exponent
	m := header[72:75]
	e := sdk.NewInt(int64(header[75]))

	mantissa := sdk.NewUintFromString("0x" + hex.EncodeToString(ReverseEndianness(m)))
	exponent := e.Sub(sdk.NewInt(3))

	// Have to convert to underlying big.Int as the sdk does not expose exponentiation
	base := big.NewInt(256)
	base.Exp(base, exponent.BigInt(), nil)

	exponentTerm := sdk.NewUintFromBigInt(base)

	return mantissa.Mul(exponentTerm)
}

// CalculateDifficulty calculates difficulty from the difficulty 1 target and current target
// Difficulty 1 is 0x1d00ffff on mainnet and testnet
// Difficulty 1 is a 256 bit number encoded as a 3-byte mantissa and 1 byte exponent
func CalculateDifficulty(target sdk.Uint) sdk.Uint {
	diffOneTarget := sdk.NewUintFromString("0xffff0000000000000000000000000000000000000000000000000000")
	return diffOneTarget.Quo(target)
}

// ExtractPrevBlockHashLE returns the previous block's hash from a block header
// Returns the hash as a little endian []byte
func ExtractPrevBlockHashLE(header []byte) []byte {
	return header[4:36]
}

// ExtractPrevBlockHashBE returns the previous block's hash from a block header
// Returns the hash as a big endian []byte
func ExtractPrevBlockHashBE(header []byte) []byte {
	return ReverseEndianness(ExtractPrevBlockHashLE(header))
}

// ExtractTimestampLE returns the timestamp from a block header
// It returns the timestamp as a little endian []byte
// Time is not 100% reliable
func ExtractTimestampLE(header []byte) []byte {
	return header[68:72]
}

// ExtractTimestamp returns the timestamp from a block header as a uint
// Time is not 100% reliable
func ExtractTimestamp(header []byte) uint {
	return BytesToUint(ReverseEndianness(ExtractTimestampLE(header)))
}

// ExtractDifficulty calculates the difficulty of a header
func ExtractDifficulty(header []byte) sdk.Uint {
	return CalculateDifficulty(ExtractTarget(header))
}

func hash256MerkleStep(a []byte, b []byte) []byte {
	c := []byte{}
	c = append(c, a...)
	c = append(c, b...)
	return Hash256(c)
}

// VerifyHash256Merkle checks a merkle inclusion proof's validity
func VerifyHash256Merkle(proof []byte, index uint) bool {
	idx := index
	proofLength := len(proof)

	if proofLength%32 != 0 {
		return false
	}

	if proofLength == 32 {
		return true
	}

	if proofLength == 64 {
		return false
	}

	root := proof[proofLength-32:]
	current := proof[:32]
	numSteps := (proofLength / 32) - 1

	for i := 1; i < numSteps; i++ {
		next := proof[i*32 : i*32+32]
		if idx%2 == 1 {
			current = hash256MerkleStep(next, current)
		} else {
			current = hash256MerkleStep(current, next)
		}
		idx >>= 1
	}

	return bytes.Equal(current, root)
}

// RetargetAlgorithm performs Bitcoin consensus retargets
func RetargetAlgorithm(
	previousTarget sdk.Uint,
	firstTimestamp uint,
	secondTimestamp uint) sdk.Uint {

	retargetPeriod := sdk.NewUint(1209600)
	lowerBound := retargetPeriod.Quo(sdk.NewUint(4))
	upperBound := retargetPeriod.Mul(sdk.NewUint(4))

	first := sdk.NewUint(uint64(firstTimestamp))
	second := sdk.NewUint(uint64(secondTimestamp))

	elapsedTime := second.Sub(first)

	if elapsedTime.GT(upperBound) {
		elapsedTime = upperBound
	}
	if elapsedTime.LT(lowerBound) {
		elapsedTime = lowerBound
	}

	return previousTarget.Mul(elapsedTime).Quo(retargetPeriod)
}<|MERGE_RESOLUTION|>--- conflicted
+++ resolved
@@ -24,21 +24,12 @@
 	return total
 }
 
-// BytesToBigInt converts a bytestring to a cosmos-sdk Int
-func BytesToBigInt(b []byte) sdk.Uint {
-	ret := sdk.NewUintFromString("0x" + hex.EncodeToString(b))
-	return ret
-}
-
-<<<<<<< HEAD
-=======
-// TODO: Update to sdk.Uint in many places
+// BytesToBigUint converts a bytestring to a cosmos-sdk Int
 func BytesToBigUint(b []byte) sdk.Uint {
 	ret := sdk.NewUintFromString("0x" + hex.EncodeToString(b))
 	return ret
 }
 
->>>>>>> 126f5a76
 // DetermineVarIntDataLength extracts the payload length of a Bitcoin VarInt
 func DetermineVarIntDataLength(flag uint8) uint8 {
 	switch flag {
