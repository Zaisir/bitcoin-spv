--- conflicted
+++ resolved
@@ -115,12 +115,7 @@
    * @param {array}        a An array of Uint8Arrays
    * @return {Uint8Array}  A Uint8Array that is a concatenation of all the arrays
   */
-<<<<<<< HEAD
-  concatUint8Arrays: (arrays) => {
-=======
-
   concatUint8Arrays: (...arrays) => {
->>>>>>> 3ab115e0
     let length = 0;
     arrays.forEach((arr) => {
       if (arr instanceof Uint8Array) {
